--- conflicted
+++ resolved
@@ -1,6 +1,3 @@
-<<<<<<< HEAD
-def gc(odb, used, jobs=None, cache_odb=None, shallow=True, dry=False):
-=======
 from typing import TYPE_CHECKING, Iterable, Optional
 
 if TYPE_CHECKING:
@@ -14,8 +11,8 @@
     jobs: Optional[int] = None,
     cache_odb: Optional["HashFileDB"] = None,
     shallow: bool = True,
+    dry: bool = False,
 ):
->>>>>>> 00e6f01e
     from dvc_objects.errors import ObjectDBPermissionError
 
     from ._progress import QueryingProgress
